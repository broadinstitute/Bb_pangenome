--- conflicted
+++ resolved
@@ -1,6 +1,5 @@
 # Complex exchanges among plasmids and clonal expansion of lineages shape the population structure and virulence of Borrelia burgdorferi
 
-<<<<<<< HEAD
 This repository contains all code and sequences used in the above manuscript.
 
 Ensure you have [git lfs](https://git-lfs.com/) installed to access all files and data.
@@ -39,13 +38,4 @@
 - `scripts/` - contains scripts and commands used in various analyses.
 - `snakefiles/` - contains snakefiles and their configs.
 
-README in progress.
-=======
-This is a work in progress, there are multiple branches that will be reconciled in due time:
-
-mjf - has all code required to run the analyses detailed in methods.
-
-mlst - has mlst results for our isolates.
-
-assemblies - contains the assemblies for our isolates.
->>>>>>> 79968c02
+README in progress.